--- conflicted
+++ resolved
@@ -72,43 +72,6 @@
 
     var_names = [];
     if descr is not None:
-<<<<<<< HEAD
-        get_varbinds.append(cmdgen.MibVariable(oid_sys_descr))
-    if contact is not None:
-        get_varbinds.append(cmdgen.MibVariable(oid_sys_contact))
-    if name is not None:
-        get_varbinds.append(cmdgen.MibVariable(oid_sys_name))
-    if location is not None:
-        get_varbinds.append(cmdgen.MibVariable(oid_sys_location))
-
-    transport = cmdgen.UdpTransportTarget((params['host'], 161))
-    generator = cmdgen.CommandGenerator()
-
-    error_indication, error_status, error_index, varbinds = generator.getCmd(snmp_auth, transport, *get_varbinds)
-
-    if error_indication:
-        module.fail_json(msg=error_indication)
-    if error_status:
-        module.fail_json(msg=error_status.prettyPrint())
-
-    set_varbinds = []
-    for oid, var in varbinds:
-        cur_oid = oid.prettyPrint()
-        if cur_oid == oid_sys_descr and descr is not None and var != descr:
-            set_varbinds.append((cmdgen.MibVariable(oid_sys_descr), descr))
-        elif cur_oid == oid_sys_contact and contact is not None and var != contact:
-            set_varbinds.append((cmdgen.MibVariable(oid_sys_contact), contact))
-        elif cur_oid == oid_sys_name and name is not None and var != name:
-            set_varbinds.append((cmdgen.MibVariable(oid_sys_name), name))
-        elif cur_oid == oid_sys_location and location is not None and var != location:
-            set_varbinds.append((cmdgen.MibVariable(oid_sys_location), location))
-
-    if len(set_varbinds) == 0:
-        module.exit_json(changed=False)
-
-    if module.check_mode:
-        module.exit_json(changed=True)
-=======
         var_names.append(OID_SYS_DESCR)
     if contact is not None:
         var_names.append(OID_SYS_CONTACT)
@@ -127,7 +90,6 @@
             value = str(values.pop(0))
             if value != descr:
                 var_binds[OID_SYS_DESCR] = snmp.OctetString(descr)
->>>>>>> c395a101
 
         if contact is not None:
             value = str(values.pop(0))
